--- conflicted
+++ resolved
@@ -2,11 +2,6 @@
 {erl_opts, [warnings_as_errors, {parse_transform, lager_transform}]}.
 {eunit_opts, [verbose]}.
 {deps, [
-<<<<<<< HEAD
-        {riak_pb, "1.4.0.7", {git, "git://github.com/basho/riak_pb.git", {tag, "1.4.0.7"}}},
-        {riak_core, ".*", {git, "git://github.com/basho/riak_core.git", "master"}}
-=======
         {riak_pb, "1.4.1.1", {git, "git://github.com/basho/riak_pb.git", {tag, "1.4.1.1"}}},
-        {riak_core, "1.4.0", {git, "git://github.com/basho/riak_core.git", {tag, "1.4.0"}}}
->>>>>>> e04edb4a
+        {riak_core, ".*", {git, "git://github.com/basho/riak_core.git", {branch, "master"}}}
         ]}.