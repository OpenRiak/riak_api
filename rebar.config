--- conflicted
+++ resolved
@@ -2,18 +2,12 @@
 {erl_opts, [{parse_transform, lager_transform}]}.
 {eunit_opts, [verbose]}.
 {deps, [
-<<<<<<< HEAD
 	gen_fsm_compat,
-        {riak_pb, "2.2.*", {git, "git://github.com/basho/riak_pb.git", {branch, "develop-3.0"}}},
+        {riak_pb, "2.2.*", {git, "git://github.com/basho/riak_pb.git", {branch, "develop-3.0-292"}}},
         {webmachine, ".*", {git, "git://github.com/webmachine/webmachine.git", {tag, "1.11.1"}}},
-        {riak_core, ".*", {git, "git://github.com/basho/riak_core.git", {branch, "develop-3.0"}}},
+        {riak_core, ".*", {git, "git://github.com/basho/riak_core.git", {branch, "develop-3.0-292"}}},
         %% TODO we need to override this for OTP 20 support until webmachine revs their dep
         {mochiweb, ".*", {git, "git://github.com/martinsumner/mochiweb.git", {branch, "mas-431response"}}}
-=======
-        {riak_pb, ".*", {git, "git://github.com/basho/riak_pb.git", {tag, "riak_kv-2.9.2"}}},
-        {webmachine, ".*", {git, "git://github.com/basho/webmachine.git", {tag, "riak_kv-2.9.1"}}},
-        {riak_core, ".*", {git, "git://github.com/basho/riak_core.git", {tag, "riak_kv-2.9.2"}}}
->>>>>>> 524d142d
         ]}.
 
 {profiles, [
