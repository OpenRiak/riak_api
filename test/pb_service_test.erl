--- conflicted
+++ resolved
@@ -103,12 +103,8 @@
     riak_core:wait_for_application(riak_api),
     wait_for_port(),
     riak_api_pb_service:register(?MODULE, ?MSGMIN, ?MSGMAX),
-<<<<<<< HEAD
     riak_api_pb_service:register(?MODULE, 111),
-    {OldServices, OldHost, OldPort, Deps}.
-=======
     {OldHost, OldPort, Deps}.
->>>>>>> f6792d0d
 
 cleanup({H, P, Deps}) ->
     [ application:stop(A) || A <- lists:reverse(Deps), not is_otp_base_app(A) ],
